--- conflicted
+++ resolved
@@ -579,7 +579,6 @@
     parser.add_argument("--max-positive-dev", type=float, default=None,
                         help="Maximum allowed positive CRF deviation (Default: None)")
     parser.add_argument("--max-negative-dev", type=float, default=None,
-<<<<<<< HEAD
                         help="Maximum allowed negative CRF deviation (Default: None)")
     parser.add_argument("-p", "--preset", type=int,
                         help="Encoding preset")
@@ -591,23 +590,11 @@
                         help="Number of av1an workers (Default: Number of physical cpu cores)")
     parser.add_argument("-S", "--skip", type=int,
                         help="Skip value, the metric is calculated every nth frames (Default: 1)")
-=======
-                        help="Maximum allowed negative CRF deviation | Default: None")
-    parser.add_argument("-p", "--preset", type=int,
-                        help="Fast encode preset")
-    parser.add_argument("-p1", "--fast-preset (Default: 7)", type=int, default=7,
-                        help="Fast pass preset")
-    parser.add_argument("-p2", "--final-preset (Default: 6)", type=int, default=6,
-                        help="Final pass preset")
-    parser.add_argument("-w", "--workers", type=int, default=psutil.cpu_count(logical=False),
-                        help="Number of av1an workers (Default: Depends on physical cores number)")
-    parser.add_argument("-S", "--skip", type=int, default=3,
-                        help="Skip value, the metric is calculated every nth frames (Default: 3)")
->>>>>>> 24b3234f
     parser.add_argument("--ssimulacra2-skip", type=int,
                         help="SSIMULACRA2 Skip value")
     parser.add_argument("--xpsnr-skip", type=int,
                         help="XPSNR skip value")
+    parser.add_argument("-m", "--method",type=int, default=3, choices=[1, 2, 3, 4],
     parser.add_argument("-m", "--method",type=int, default=3, choices=[1, 2, 3, 4],
                         help="Zones calculation method: 1 = SSIMU2, 2 = XPSNR,"
                         " 3 = Multiplication, 4 = Lowest Result (Default: 1)")
@@ -633,20 +620,7 @@
     args = parse_args()
 
     # Directories / Files
-<<<<<<< HEAD
     input_path: Path = Path(args.input).resolve()
-=======
-    src_file: Path = Path(args.input)
-    output_dir: Path = src_file.parent
-
-    if args.temp is not None:
-        tmp_dir: Path = Path(args.temp).resolve()
-    else:
-        tmp_dir: Path = output_dir / src_file.stem
-
-    fastpass_temp_dir = tmp_dir / "fastpass"
-    finalpass_temp_dir = tmp_dir / "finalpass"
->>>>>>> 24b3234f
 
     output_path: Optional[Path] = Path(args.output) if args.output else None
     temp_dir: Optional[Path] = Path(args.temp) if args.temp else None
@@ -659,21 +633,9 @@
     max_negative_deviation: Optional[float] = args.max_negative_dev
     aggressiveness: float = args.aggressiveness
 
-<<<<<<< HEAD
     skip = args.skip if args.skip else None
     ssimulacra2_skip = args.ssimulacra2_skip if args.ssimulacra2_skip else None
     xpsnr_skip = args.xpsnr_skip if args.xpsnr_skip else None
-=======
-    ssimulacra2_skip = args.ssimulacra2_skip
-    xpsnr_skip = args.xpsnr_skip
-
-    if args.skip:
-        ssimulacra2_skip = args.skip
-        xpsnr_skip = args.skip
-
-    metric_implementation = resolve_implementation(
-        args.metrics_implementations, method, ssimulacra2_skip, xpsnr_skip)
->>>>>>> 24b3234f
 
     # Encoding Parameters
     preset = args.preset if args.preset else None
